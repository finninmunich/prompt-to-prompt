--- conflicted
+++ resolved
@@ -20,12 +20,8 @@
 ## Prompt Edits
 
 In our notebooks, we perform our main logic by implementing the abstract class `AttentionControl` object, of the following form:
-<<<<<<< HEAD
+
 ``` python
-=======
-
-```python
->>>>>>> 86b60a33
 class AttentionControl(abc.ABC):
     @abc.abstractmethod
     def forward (self, attn, is_cross: bool, place_in_unet: str):
@@ -36,11 +32,7 @@
 
 The general flow of our code is as follows, with variations based on the attention control type:
 
-<<<<<<< HEAD
 ``` python
-=======
-```python
->>>>>>> 86b60a33
 prompts = ["A painting of a squirrel eating a burger", ...]
 controller = AttentionControl(prompts, ...)
 run_and_display(prompts, controller, ...)
@@ -64,7 +56,7 @@
 
 ## Citation
 
-```bibtex
+``` bibtex
 @article{hertz2022prompt,
   title = {Prompt-to-Prompt Image Editing with Cross Attention Control},
   author = {Hertz, Amir and Mokady, Ron and Tenenbaum, Jay and Aberman, Kfir and Pritch, Yael and Cohen-Or, Daniel},
